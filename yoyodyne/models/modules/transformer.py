--- conflicted
+++ resolved
@@ -263,12 +263,8 @@
         Returns:
             torch.Tensor: Output tensor.
         """
-<<<<<<< HEAD
         output = target
 
-=======
-        output = tgt
->>>>>>> 4a632847
         for mod in self.layers:
             output = mod(
                 output,
@@ -343,27 +339,15 @@
             memory (torch.Tensor): the sequence from the last layer of the
                 encoder.
             features_memory (torch.Tensor): the mask for the features.
-<<<<<<< HEAD
             target_mask (Optional[torch.Tensor], optional): the mask for the
                 target sequence. Defaults to None.
             memory_mask (Optional[torch.Tensor], optional): the mask for the
-=======
-            tgt_mask (torch.Tensor, optional): the mask for the
-                tgt sequence. Defaults to None.
-            memory_mask (torch.Tensor, optional): the mask for the
->>>>>>> 4a632847
                 memory sequence. Defaults to None.
             features_memory_mask (torch.Tensor, optional): the mask
                 for the features. Defaults to None.
-<<<<<<< HEAD
-            target_key_padding_mask (Optional[torch.Tensor], optional): the
-                mask for the target keys per batch. Defaults to None.
+            target_key_padding_mask (Optional[torch.Tensor], optional): the mask
+                for the target keys per batch. Defaults to None.
             memory_key_padding_mask (Optional[torch.Tensor], optional): the
-=======
-            tgt_key_padding_mask (torch.Tensor, optional): the mask
-                for the tgt keys per batch. Defaults to None.
-            memory_key_padding_mask (torch.Tensor, optional): the
->>>>>>> 4a632847
                 mask for the memory keys per batch
             target_is_causal (bool, optional): If specified, applies a causal
                 mask as target mask. Mutually exclusive with providing
@@ -379,16 +363,9 @@
         if self.norm_first:
             x = x + self._sa_block(
                 self.norm1(x),
-<<<<<<< HEAD
                 target_mask,
                 target_key_padding_mask,
-                # FIXME: Introduced in torch 2.0
-                # is_causal=target_is_causal
-=======
-                tgt_mask,
-                tgt_key_padding_mask,
-                # is_causal=tgt_is_causal  # FIXME: Introduced in Torch 2.0.
->>>>>>> 4a632847
+                # is_causal=target_is_causal # FIXME: Introduced in torch 2.0
             )
             x = self.norm2(x)
             symbol_attention = self._mha_block(
@@ -396,12 +373,8 @@
                 memory,
                 memory_mask,
                 memory_key_padding_mask,
-<<<<<<< HEAD
                 # FIXME Introduced in torch 2.0
                 # memory_is_causal,
-=======
-                # memory_is_causal,  # FIXME Introduced in Torch 2.0.
->>>>>>> 4a632847
             )
             # TODO: Do we want a nonlinear activation?
             symbol_attention = self.symbols_linear(symbol_attention)
@@ -410,12 +383,8 @@
                 features_memory,
                 features_memory_mask,
                 features_memory_mask,
-<<<<<<< HEAD
                 # FIXME Introduced in torch 2.0
                 # memory_is_causal,
-=======
-                # memory_is_causal,  # FIXME Introduced in Torch 2.0.
->>>>>>> 4a632847
             )
             # TODO: Do we want a nonlinear activation?
             feature_attention = self.features_linear(feature_attention)
@@ -426,16 +395,9 @@
                 x
                 + self._sa_block(
                     x,
-<<<<<<< HEAD
                     target_mask,
                     target_key_padding_mask,
-                    # FIXME: Introduced in torch 2.0
-                    # is_causal=target_is_causal
-=======
-                    tgt_mask,
-                    tgt_key_padding_mask,
-                    # is_causal=tgt_is_causal # FIXME: Introduced in Torch 2.0
->>>>>>> 4a632847
+                    # is_causal=target_is_causal # FIXME: Introduced in torch 2.0
                 )
             )
             symbol_attention = self._mha_block(
@@ -443,12 +405,8 @@
                 memory,
                 memory_mask,
                 memory_key_padding_mask,
-<<<<<<< HEAD
                 # FIXME Introduced in torch 2.0
                 # memory_is_causal,
-=======
-                # memory_is_causal,  # FIXME: Introduced in Torch 2.0.
->>>>>>> 4a632847
             )
             # TODO: Do we want a nonlinear activation?
             symbol_attention = self.symbols_linear(symbol_attention)
@@ -457,12 +415,8 @@
                 features_memory,
                 features_memory_mask,
                 features_memory_mask,
-<<<<<<< HEAD
                 # FIXME Introduced in torch 2.0
                 # memory_is_causal,
-=======
-                # memory_is_causal,  # FIXME: Introduced in Torch 2.0.
->>>>>>> 4a632847
             )
             # TODO: Do we want a nonlinear activation?
             feature_attention = self.features_linear(feature_attention)
@@ -477,12 +431,8 @@
         mem: torch.Tensor,
         attn_mask: Optional[torch.Tensor],
         key_padding_mask: Optional[torch.Tensor],
-<<<<<<< HEAD
         # FIXME: Introduced in torch 2.0
         # is_causal: bool = False,
-=======
-        # is_causal: bool = False,  # FIXME: Introduced in Torch 2.0.
->>>>>>> 4a632847
     ) -> torch.Tensor:
         """Runs the multihead attention block that attends to features.
 
@@ -504,12 +454,8 @@
             mem,
             attn_mask=attn_mask,
             key_padding_mask=key_padding_mask,
-<<<<<<< HEAD
             # FIXME: Introduced in torch 2.0
             # is_causal=is_causal,
-=======
-            # is_causal=is_causal,  # FIXME: Introduced in Torch 2.0.
->>>>>>> 4a632847
             need_weights=False,
         )[0]
         return self.dropout2(x)
@@ -660,15 +606,9 @@
 
     `attention_output` tracks the output of multiheaded attention from each
     decoder step wrt the encoded input. This is achieved with a hook into the
-<<<<<<< HEAD
     forward pass. We additionally expect seperately decoded features, which
     are passed through `features_attention_heads` multiheaded attentions from
     each decoder step wrt the encoded features.
-=======
-    forward pass. We additionally expect separately decoded features, which
-    are passed through `feature_attention_heads` multiheaded attentions from
-    each decoder step w.r.t. the encoded features.
->>>>>>> 4a632847
 
     After:
         https://gist.github.com/airalcorn2/50ec06517ce96ecc143503e21fa6cb91
