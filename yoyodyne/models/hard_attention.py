"""Hard monotonic neural HMM classes."""

import argparse
from typing import Callable, Dict, Optional, Tuple

import torch
from torch import nn

<<<<<<< HEAD
from .. import data, defaults
from . import modules, rnn
=======
from .. import data, defaults, special
from . import lstm, modules
>>>>>>> dbd1c08a


class HardAttentionRNNModel(rnn.RNNModel):
    """Base class for hard attention models.

    Learns probability distribution of target string by modeling transduction
    of source string to target string as Markov process. Assumes each character
    produced is conditioned by state transitions over each source character.

    Default model assumes independence between state and non-monotonic
    progression over source string. `enforce_monotonic` enforces monotonic
    state transition (model progresses over each source character), and
    `attention_context` allows conditioning of state transition over the
    previous n states.

    After:
        Wu, S. and Cotterell, R. 2019. Exact hard monotonic attention for
        character-level transduction. In _Proceedings of the 57th Annual
        Meeting of the Association for Computational Linguistics_, pages
        1530-1537.

    Original implementation:
        https://github.com/shijie-wu/neural-transducer

     Args:
        *args: passed to superclass.
        enforce_monotonic (bool, optional): enforces monotonic state
            transition in decoding.
        attention_context (int, optional): size of context window for
        conditioning state transition; if 0, state transitions are
            independent.
        **kwargs: passed to superclass.
    """

    enforce_monotonic: bool
    attention_context: int

    def __init__(
        self,
        *args,
        enforce_monotonic=defaults.ENFORCE_MONOTONIC,
        attention_context=defaults.ATTENTION_CONTEXT,
        **kwargs,
    ):
        self.enforce_monotonic = enforce_monotonic
        self.attention_context = attention_context
        super().__init__(*args, **kwargs)
        self.classifier = nn.Linear(
            self.decoder.output_size, self.target_vocab_size
        )
        assert (
            self.teacher_forcing
        ), "Teacher forcing disabled but required by this model"

    def init_decoding(
        self, encoder_out: torch.Tensor, encoder_mask: torch.Tensor
    ) -> Tuple[torch.Tensor, torch.Tensor, Tuple[torch.Tensor, torch.Tensor]]:
        """Initializes hiddens and initial decoding output.

        This feeds the BOS string to the decoder to provide an initial
        probability.

        Args:
            encoder_out (torch.Tensor).
            encoder_mask (torch.Tensor).

        Returns:
            Tuple[torch.Tensor, torch.Tensor, Tuple[torch.Tensor,
                torch.Tensor]].
        """
        batch_size = encoder_mask.shape[0]
        decoder_hiddens = self.init_hiddens(batch_size)
        bos = (
            torch.tensor(
                [special.START_IDX], device=self.device, dtype=torch.long
            )
            .repeat(batch_size)
            .unsqueeze(-1)
        )
        return self.decode_step(
            bos, decoder_hiddens, encoder_out, encoder_mask
        )

    def forward(
        self,
        batch: data.PaddedBatch,
    ) -> Tuple[torch.Tensor, torch.Tensor]:
        """Runs the encoder-decoder model.

        Args:
            batch (data.PaddedBatch).

        Returns:
            Tuple[torch.Tensor,torch.Tensor]: emission probabilities for
                each transition state of shape tgt_len x batch_size x src_len
                x vocab_size, and transition probabilities for each transition
                state of shape batch_size x src_len x src_len.
        """
        encoder_out = self.source_encoder(batch.source).output
        if self.has_features_encoder:
            encoder_features_out = self.features_encoder(batch.features).output
            # Averages to flatten embedding.
            encoder_features_out = encoder_features_out.sum(
                dim=1, keepdim=True
            )
            # Sums to flatten embedding; this is done as an alternative to the
            # linear projection used in the original paper.
            encoder_features_out = encoder_features_out.expand(
                -1, encoder_out.shape[1], -1
            )
            # Concatenates with the average.
            encoder_out = torch.cat(
                [encoder_out, encoder_features_out], dim=-1
            )
        if self.training:
            return self.decode(
                encoder_out,
                batch.source.mask,
                batch.target.padded,
            )
        else:
            return self.greedy_decode(encoder_out, batch.source.mask)

    def decode(
        self,
        encoder_out: torch.Tensor,
        encoder_mask: torch.Tensor,
        target: Optional[torch.Tensor] = None,
    ) -> Tuple[torch.Tensor, torch.Tensor]:
        """Decodes a sequence given the encoded input.

        Decodes until all sequences in a batch have reached [EOS] up to
        length of `target` args.

        Args:
            encoder_out (torch.Tensor): batch of encoded input symbols
                of shape batch_size x src_len x (encoder_hidden *
                num_directions).
            encoder_mask (torch.Tensor): mask for the batch of encoded
                input symbols of shape batch_size x src_len.
            target (torch.Tensor): target symbols, decodes up to
                `len(target)` symbols.

        Returns:
            Tuple[torch.Tensor,torch.Tensor]: emission probabilities
                for each state (target symbol) of shape tgt_len x
                batch_size x src_len x vocab_size, and transition
                probabilities for each state (target symbol) of shape
                tgt_len x batch_size x src_len x src_len.
        """
        log_probs, transition_probs, decoder_hiddens = self.init_decoding(
            encoder_out, encoder_mask
        )
        all_log_probs = [log_probs]
        all_transition_probs = [transition_probs]
        for tgt_char_idx in range(target.size(1)):
            tgt_symbol = target[:, tgt_char_idx]
            log_probs, transition_probs, decoder_hiddens = self.decode_step(
                tgt_symbol.unsqueeze(-1),
                decoder_hiddens,
                encoder_out,
                encoder_mask,
            )
            all_log_probs.append(log_probs)
            all_transition_probs.append(transition_probs)
        return torch.stack(all_log_probs), torch.stack(all_transition_probs)

    def greedy_decode(
        self,
        encoder_out: torch.Tensor,
        encoder_mask: torch.Tensor,
    ) -> Tuple[torch.Tensor, torch.Tensor]:
        """Decodes a sequence given the encoded input.

        Decodes until all sequences in a batch have reached [EOS] up to
        a specified length depending on the `target` args.

        Args:
            encoder_out (torch.Tensor): batch of encoded input symbols
                of shape batch_size x src_len x (encoder_hidden *
                num_directions).
            encoder_mask (torch.Tensor): mask for the batch of encoded
                input symbols of shape batch_size x src_len.

        Returns:
            Tuple[torch.Tensor, torch.Tensor]: predictions of shape batch_size
                x pred_seq_len, final likelihoods per prediction step of shape
                batch_size x 1 x src_len.
        """
        batch_size = encoder_mask.shape[0]
        log_probs, transition_prob, decoder_hiddens = self.init_decoding(
            encoder_out, encoder_mask
        )
        predictions, likelihood = self.greedy_step(
            log_probs, transition_prob[:, 0].unsqueeze(1)
        )
        finished = (
            torch.zeros(batch_size, device=self.device).bool().unsqueeze(-1)
        )
        for tgt_char_idx in range(self.max_target_length):
            symbol = predictions[:, tgt_char_idx]
            log_probs, transition_prob, decoder_hiddens = self.decode_step(
                symbol.unsqueeze(-1),
                decoder_hiddens,
                encoder_out,
                encoder_mask,
            )
            likelihood = likelihood + transition_prob.transpose(1, 2)
            likelihood = likelihood.logsumexp(dim=-1, keepdim=True).transpose(
                1, 2
            )
            pred, likelihood = self.greedy_step(log_probs, likelihood)
            finished = finished | (pred == special.END_IDX)
            if finished.all().item():
                break
            # Pads if finished decoding.
            pred = torch.where(
                ~finished,
                pred,
<<<<<<< HEAD
                torch.tensor(self.end_idx, device=self.device),
=======
                torch.tensor(special.END_IDX, device=self.device),
>>>>>>> dbd1c08a
            )
            predictions = torch.cat((predictions, pred), dim=-1)
            # Updates likelihood emissions.
            likelihood = likelihood + self._gather_at_idx(log_probs, pred)
        return predictions, likelihood

    @staticmethod
    def greedy_step(
        log_probs: torch.Tensor, likelihood: torch.Tensor
    ) -> Tuple[torch.Tensor, torch.Tensor]:
        """Greedy decoding of current timestep.

        Args:
            log_probs (torch.Tensor): vocabulary probabilities at current
                time step.
            likelihood (torch.Tensor): accumulative likelihood of decoded
                character sequence.

        Returns:
            Tuple[torch.Tensor, torch.Tensor]: greedily decoded character
                for current timestep and the current likelihood of the
                decoded character sequence.
        """
        tgt_prob = likelihood + log_probs.transpose(1, 2)
        tgt_prob = tgt_prob.logsumexp(dim=-1)
        tgt_char = torch.max(tgt_prob, dim=-1)[1]
        return tgt_char.unsqueeze(-1), likelihood

    @staticmethod
    def _gather_at_idx(prob: torch.Tensor, tgt: torch.Tensor) -> torch.Tensor:
        """Collects probability of tgt index across all states in prob.

        To calculate the final emission probability, the pseudo-HMM
        graph needs to aggregate the final emission probabilities of
        tgt char across all potential hidden states in prob.

        Args:
            prob (torch.Tensor): log probabilities of emission states of shape
                batch_size x src_len x vocab_size.
            tgt (torch.Tensor): tgt symbol to poll probabilities for
                shape batch_size.

        Returns:
            torch.Tensor: emission probabilities of tgt symbol for each hidden
                state of size batch_size 1 x src_len.
        """
        batch_size, src_seq_len, _ = prob.shape
        idx = tgt.view(-1, 1).expand(batch_size, src_seq_len).unsqueeze(-1)
        output = torch.gather(prob, -1, idx).view(batch_size, 1, src_seq_len)
        idx = idx.view(batch_size, 1, src_seq_len)
        pad_mask = (idx != special.PAD_IDX).float()
        return output * pad_mask

    @staticmethod
    def _apply_mono_mask(
        transition_prob: torch.Tensor,
    ) -> torch.Tensor:
        """Applies monotonic attention mask to transition probabilities.

        Enforces a 0 log-probability values for all non-monotonic relations
        in the transition_prob tensor (i.e., all values i < j per row j).

        Args:
            transition_prob (torch.Tensor): transition probabilities between
                all hidden states (source sequence) of shape batch_size x
                src_len x src_len.

        Returns:
            torch.Tensor: masked transition probabilities of shape batch_size
                x src_len x src_len.
        """
        mask = torch.ones_like(transition_prob[0]).triu().unsqueeze(0)
        # Using 0 log-probability value for masking; this is borrowed from the
        # original implementation.
        mask = (mask - 1) * defaults.NEG_LOG_EPSILON
        transition_prob = transition_prob + mask
        transition_prob = transition_prob - transition_prob.logsumexp(
            -1, keepdim=True
        )
        return transition_prob

    def training_step(
        self, batch: data.PaddedBatch, batch_idx: int
    ) -> torch.Tensor:
        """Runs one step of training.

        This is called by the PL Trainer.

        Args:
            batch (data.PaddedBatch)
            batch_idx (int).

        Returns:
            torch.Tensor: loss.
        """
        # Forward pass produces loss by default.
        log_probs, transition_probs = self(batch)
        loss = self.loss_func(batch.target.padded, log_probs, transition_probs)
        self.log(
            "train_loss",
            loss,
            batch_size=len(batch),
            on_step=False,
            on_epoch=True,
        )
        return loss

    def validation_step(self, batch: data.PaddedBatch, batch_idx: int) -> Dict:
        predictions, likelihood = self(batch)
        # Processes for accuracy calculation.
        val_eval_items_dict = {}
        for evaluator in self.evaluators:
<<<<<<< HEAD
            eval_predictions = evaluator.finalize_predictions(
                predictions, self.end_idx, self.pad_idx
            )
            golds = evaluator.finalize_golds(
                batch.target.padded, self.end_idx, self.pad_idx
            )
            val_eval_items_dict[evaluator.name] = evaluator.get_eval_item(
                eval_predictions, golds, self.pad_idx
=======
            predictions = evaluator.finalize_predictions(predictions)
            golds = evaluator.finalize_golds(batch.target.padded)
            val_eval_items_dict[evaluator.name] = evaluator.get_eval_item(
                predictions, golds
>>>>>>> dbd1c08a
            )
        val_eval_items_dict.update({"val_loss": -likelihood.mean()})
        return val_eval_items_dict

    def predict_step(self, batch: data.PaddedBatch, batch_idx: int) -> Dict:
        predictions, _ = self(batch)
        return predictions

<<<<<<< HEAD
=======
    def get_decoder(self) -> modules.lstm.HardAttentionLSTMDecoder:
        if self.attention_context > 0:
            return modules.lstm.ContextHardAttentionLSTMDecoder(
                attention_context=self.attention_context,
                bidirectional=False,
                decoder_input_size=(
                    self.source_encoder.output_size
                    + self.features_encoder.output_size
                    if self.has_features_encoder
                    else self.source_encoder.output_size
                ),
                dropout=self.dropout,
                embeddings=self.embeddings,
                embedding_size=self.embedding_size,
                hidden_size=self.hidden_size,
                layers=self.decoder_layers,
                num_embeddings=self.target_vocab_size,
            )
        else:
            return modules.lstm.HardAttentionLSTMDecoder(
                decoder_input_size=(
                    self.source_encoder.output_size
                    + self.features_encoder.output_size
                    if self.has_features_encoder
                    else self.source_encoder.output_size
                ),
                bidirectional=False,
                embeddings=self.embeddings,
                embedding_size=self.embedding_size,
                dropout=self.dropout,
                layers=self.decoder_layers,
                hidden_size=self.hidden_size,
                num_embeddings=self.target_vocab_size,
            )

>>>>>>> dbd1c08a
    def _get_loss_func(
        self,
    ) -> Callable[[torch.Tensor, torch.Tensor, torch.Tensor], torch.Tensor]:
        """Returns the actual function used to compute loss.

        Returns:
            Callable[[torch.Tensor, torch.Tensor], torch.Tensor]: configured
                loss function.
        """
        return self._loss

    def _loss(
        self,
        target: torch.Tensor,
        log_probs: torch.Tensor,
        transition_probs: torch.Tensor,
    ) -> torch.Tensor:
        # TODO: Currently we're storing a concatenation of loss tensors for
        # each time step. This is costly. Revisit this calculation and see if
        # we can use DP to simplify.
        fwd = transition_probs[0, :, 0].unsqueeze(1) + self._gather_at_idx(
            log_probs[0], target[:, 0]
        )
        for tgt_char_idx in range(1, target.shape[1]):
            fwd = fwd + transition_probs[tgt_char_idx].transpose(1, 2)
            fwd = fwd.logsumexp(dim=-1, keepdim=True).transpose(1, 2)
            fwd = fwd + self._gather_at_idx(
<<<<<<< HEAD
                log_probs[tgt_char_idx],
                target[:, tgt_char_idx],
                self.pad_idx,
=======
                log_probs[tgt_char_idx], target[:, tgt_char_idx]
>>>>>>> dbd1c08a
            )
        loss = -torch.logsumexp(fwd, dim=-1).mean() / target.shape[1]
        return loss

    def get_decoder(self): ...

    @property
    def name(self) -> str: ...

    @staticmethod
    def add_argparse_args(parser: argparse.ArgumentParser) -> None:
        """Adds HMM configuration options to the argument parser.

        Args:
            parser (argparse.ArgumentParser).
        """
        parser.add_argument(
            "--enforce_monotonic",
            action="store_true",
            default=defaults.ENFORCE_MONOTONIC,
            help="Enforce monotonicity "
            "(hard attention architectures only). Default: %(default)s.",
        )
        parser.add_argument(
            "--no_enforce_monotonic",
            action="store_false",
            dest="enforce_monotonic",
        )
        parser.add_argument(
            "--attention_context",
            type=int,
            default=defaults.ATTENTION_CONTEXT,
            help="Width of attention context "
            "(hard attention architectures only). Default: %(default)s.",
        )


class HardAttentionGRUModel(HardAttentionRNNModel):
    """Hard attention with GRU backend."""

    def get_decoder(self):
        if self.attention_context > 0:
            return modules.ContextHardAttentionGRUDecoder(
                attention_context=self.attention_context,
                bidirectional=False,
                decoder_input_size=(
                    self.source_encoder.output_size
                    + self.features_encoder.output_size
                    if self.has_features_encoder
                    else self.source_encoder.output_size
                ),
                dropout=self.dropout,
                embeddings=self.embeddings,
                embedding_size=self.embedding_size,
                end_idx=self.end_idx,
                hidden_size=self.hidden_size,
                layers=self.decoder_layers,
                num_embeddings=self.target_vocab_size,
                pad_idx=self.pad_idx,
                start_idx=self.start_idx,
            )
        else:
            return modules.HardAttentionGRUDecoder(
                bidirectional=False,
                decoder_input_size=(
                    self.source_encoder.output_size
                    + self.features_encoder.output_size
                    if self.has_features_encoder
                    else self.source_encoder.output_size
                ),
                dropout=self.dropout,
                embedding_size=self.embedding_size,
                embeddings=self.embeddings,
                end_idx=self.end_idx,
                hidden_size=self.hidden_size,
                layers=self.decoder_layers,
                num_embeddings=self.target_vocab_size,
                pad_idx=self.pad_idx,
                start_idx=self.start_idx,
            )

    def decode_step(
        self,
        tgt_symbol: torch.Tensor,
        decoder_hiddens: torch.Tensor,
        encoder_out: torch.Tensor,
        encoder_mask: torch.Tensor,
    ) -> Tuple[torch.Tensor, torch.Tensor, torch.Tensor]:
        """Performs a single decoding step for current state of decoder.

        Args:
            tgt_symbol (torch.Tensor): tgt symbol for current state.
            decoder_hiddens (torch.Tensor): the last
                hidden states from the decoder of shape 1 x B x decoder_dim.
            encoder_out (torch.Tensor): batch of encoded input symbols
                of shape batch_size x src_len x (encoder_hidden *
                num_directions).
            encoder_mask (torch.Tensor): mask for the batch of encoded
                input symbols of shape batch_size x src_len.
        Returns:
            Tuple[torch.Tensor, torch.Tensor, torch.Tensor]: emission
                probabilities for each transition state (target symbol),
                transition probabilities for each transition state (target
                symbol), and the last hidden states from the decoder of
                shape (1 x B x decoder_dim, 1 x B x decoder_dim).
        """
        decoded = self.decoder(
            tgt_symbol,
            decoder_hiddens,
            encoder_out,
            encoder_mask,
        )
        output, transition_prob, decoder_hiddens = (
            decoded.output,
            decoded.embeddings,
            decoded.hiddens,
        )
        logits = self.classifier(output)
        log_probs = torch.nn.functional.log_softmax(logits, dim=-1)
        # Expands matrix for all time steps.
        if self.enforce_monotonic:
            transition_prob = self._apply_mono_mask(transition_prob)
        return log_probs, transition_prob, decoder_hiddens

    @property
    def name(self) -> str:
        return "hard attention GRU"


class HardAttentionLSTMModel(HardAttentionRNNModel):
    """Hard attention with LSTM backend."""

    def get_decoder(self):
        if self.attention_context > 0:
            return modules.ContextHardAttentionLSTMDecoder(
                attention_context=self.attention_context,
                bidirectional=False,
                decoder_input_size=(
                    self.source_encoder.output_size
                    + self.features_encoder.output_size
                    if self.has_features_encoder
                    else self.source_encoder.output_size
                ),
                dropout=self.dropout,
                hidden_size=self.hidden_size,
                embeddings=self.embeddings,
                embedding_size=self.embedding_size,
                end_idx=self.end_idx,
                layers=self.decoder_layers,
                num_embeddings=self.target_vocab_size,
                pad_idx=self.pad_idx,
                start_idx=self.start_idx,
            )
        else:
            return modules.HardAttentionLSTMDecoder(
                bidirectional=False,
                decoder_input_size=(
                    self.source_encoder.output_size
                    + self.features_encoder.output_size
                    if self.has_features_encoder
                    else self.source_encoder.output_size
                ),
                dropout=self.dropout,
                end_idx=self.end_idx,
                embeddings=self.embeddings,
                embedding_size=self.embedding_size,
                hidden_size=self.hidden_size,
                layers=self.decoder_layers,
                num_embeddings=self.target_vocab_size,
                pad_idx=self.pad_idx,
                start_idx=self.start_idx,
            )

    def decode_step(
        self,
        tgt_symbol: torch.Tensor,
        decoder_hiddens: Tuple[torch.Tensor, torch.Tensor],
        encoder_out: torch.Tensor,
        encoder_mask: torch.Tensor,
    ) -> Tuple[torch.Tensor, torch.Tensor, Tuple[torch.Tensor, torch.Tensor]]:
        """Performs a single decoding step for current state of decoder.

        Args:
            tgt_symbol (torch.Tensor): tgt symbol for current state.
            decoder_hiddens (Tuple[torch.Tensor, torch.Tensor]): the last
                hidden states from the decoder of shapes 1 x B x decoder_dim
                and 1 x B x decoder_dim.
            encoder_out (torch.Tensor): batch of encoded input symbols
                of shape batch_size x src_len x (encoder_hidden *
                num_directions).
            encoder_mask (torch.Tensor): mask for the batch of encoded
                input symbols of shape batch_size x src_len.
        Returns:
            Tuple[torch.Tensor, torch.Tensor, Tuple[torch.Tensor,
                torch.Tensor]: emission probabilities for each transition
                state (target symbol), transition probabilities for each
                transition state (target symbol), and the last hidden states
                from the decoder, of shape (1 x B x decoder_dim, 1 x B x
                decoder_dim).
        """
        decoded = self.decoder(
            tgt_symbol,
            decoder_hiddens,
            encoder_out,
            encoder_mask,
        )
        output, transition_prob, decoder_hiddens = (
            decoded.output,
            decoded.embeddings,
            decoded.hiddens,
        )
        logits = self.classifier(output)
        log_probs = torch.nn.functional.log_softmax(logits, dim=-1)
        # Expands matrix for all time steps.
        if self.enforce_monotonic:
            transition_prob = self._apply_mono_mask(transition_prob)
        return log_probs, transition_prob, decoder_hiddens

    @property
    def name(self) -> str:
        return "hard attention LSTM"<|MERGE_RESOLUTION|>--- conflicted
+++ resolved
@@ -6,13 +6,8 @@
 import torch
 from torch import nn
 
-<<<<<<< HEAD
-from .. import data, defaults
+from .. import data, defaults, special
 from . import modules, rnn
-=======
-from .. import data, defaults, special
-from . import lstm, modules
->>>>>>> dbd1c08a
 
 
 class HardAttentionRNNModel(rnn.RNNModel):
@@ -232,11 +227,7 @@
             pred = torch.where(
                 ~finished,
                 pred,
-<<<<<<< HEAD
-                torch.tensor(self.end_idx, device=self.device),
-=======
                 torch.tensor(special.END_IDX, device=self.device),
->>>>>>> dbd1c08a
             )
             predictions = torch.cat((predictions, pred), dim=-1)
             # Updates likelihood emissions.
@@ -349,21 +340,10 @@
         # Processes for accuracy calculation.
         val_eval_items_dict = {}
         for evaluator in self.evaluators:
-<<<<<<< HEAD
-            eval_predictions = evaluator.finalize_predictions(
-                predictions, self.end_idx, self.pad_idx
-            )
-            golds = evaluator.finalize_golds(
-                batch.target.padded, self.end_idx, self.pad_idx
-            )
-            val_eval_items_dict[evaluator.name] = evaluator.get_eval_item(
-                eval_predictions, golds, self.pad_idx
-=======
             predictions = evaluator.finalize_predictions(predictions)
             golds = evaluator.finalize_golds(batch.target.padded)
             val_eval_items_dict[evaluator.name] = evaluator.get_eval_item(
                 predictions, golds
->>>>>>> dbd1c08a
             )
         val_eval_items_dict.update({"val_loss": -likelihood.mean()})
         return val_eval_items_dict
@@ -372,44 +352,6 @@
         predictions, _ = self(batch)
         return predictions
 
-<<<<<<< HEAD
-=======
-    def get_decoder(self) -> modules.lstm.HardAttentionLSTMDecoder:
-        if self.attention_context > 0:
-            return modules.lstm.ContextHardAttentionLSTMDecoder(
-                attention_context=self.attention_context,
-                bidirectional=False,
-                decoder_input_size=(
-                    self.source_encoder.output_size
-                    + self.features_encoder.output_size
-                    if self.has_features_encoder
-                    else self.source_encoder.output_size
-                ),
-                dropout=self.dropout,
-                embeddings=self.embeddings,
-                embedding_size=self.embedding_size,
-                hidden_size=self.hidden_size,
-                layers=self.decoder_layers,
-                num_embeddings=self.target_vocab_size,
-            )
-        else:
-            return modules.lstm.HardAttentionLSTMDecoder(
-                decoder_input_size=(
-                    self.source_encoder.output_size
-                    + self.features_encoder.output_size
-                    if self.has_features_encoder
-                    else self.source_encoder.output_size
-                ),
-                bidirectional=False,
-                embeddings=self.embeddings,
-                embedding_size=self.embedding_size,
-                dropout=self.dropout,
-                layers=self.decoder_layers,
-                hidden_size=self.hidden_size,
-                num_embeddings=self.target_vocab_size,
-            )
-
->>>>>>> dbd1c08a
     def _get_loss_func(
         self,
     ) -> Callable[[torch.Tensor, torch.Tensor, torch.Tensor], torch.Tensor]:
@@ -437,13 +379,7 @@
             fwd = fwd + transition_probs[tgt_char_idx].transpose(1, 2)
             fwd = fwd.logsumexp(dim=-1, keepdim=True).transpose(1, 2)
             fwd = fwd + self._gather_at_idx(
-<<<<<<< HEAD
-                log_probs[tgt_char_idx],
-                target[:, tgt_char_idx],
-                self.pad_idx,
-=======
                 log_probs[tgt_char_idx], target[:, tgt_char_idx]
->>>>>>> dbd1c08a
             )
         loss = -torch.logsumexp(fwd, dim=-1).mean() / target.shape[1]
         return loss
@@ -591,11 +527,8 @@
                 hidden_size=self.hidden_size,
                 embeddings=self.embeddings,
                 embedding_size=self.embedding_size,
-                end_idx=self.end_idx,
                 layers=self.decoder_layers,
                 num_embeddings=self.target_vocab_size,
-                pad_idx=self.pad_idx,
-                start_idx=self.start_idx,
             )
         else:
             return modules.HardAttentionLSTMDecoder(
@@ -607,14 +540,11 @@
                     else self.source_encoder.output_size
                 ),
                 dropout=self.dropout,
-                end_idx=self.end_idx,
                 embeddings=self.embeddings,
                 embedding_size=self.embedding_size,
                 hidden_size=self.hidden_size,
                 layers=self.decoder_layers,
                 num_embeddings=self.target_vocab_size,
-                pad_idx=self.pad_idx,
-                start_idx=self.start_idx,
             )
 
     def decode_step(
