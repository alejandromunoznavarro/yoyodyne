--- conflicted
+++ resolved
@@ -34,7 +34,6 @@
             **kwargs: passed to superclass.
         """
         super().__init__(*args, **kwargs)
-<<<<<<< HEAD
         # Initial hidden state whose parameters are shared across all examples.
         self.h0 = nn.Parameter(torch.rand(self.hidden_size))
         self.c0 = nn.Parameter(torch.rand(self.hidden_size))
@@ -54,136 +53,6 @@
             layers=self.decoder_layers,
             hidden_size=self.hidden_size,
         )
-=======
-        self.bidirectional = bidirectional
-        self.source_embeddings = self.init_embeddings(
-            self.source_vocab_size, self.embedding_size, self.pad_idx
-        )
-        self.target_embeddings = self.init_embeddings(
-            self.target_vocab_size, self.embedding_size, self.pad_idx
-        )
-        self.encoder = nn.LSTM(
-            self.embedding_size,
-            self.hidden_size,
-            num_layers=self.encoder_layers,
-            dropout=self.dropout,
-            batch_first=True,
-            bidirectional=self.bidirectional,
-        )
-        # Initial hidden state whose parameters are shared across all examples.
-        self.h0 = nn.Parameter(torch.rand(self.hidden_size))
-        self.c0 = nn.Parameter(torch.rand(self.hidden_size))
-        self.decoder = nn.LSTM(
-            self.hidden_size * self.num_directions + self.embedding_size,
-            self.hidden_size,
-            dropout=self.dropout,
-            num_layers=self.decoder_layers,
-            batch_first=True,
-        )
-        self.classifier = nn.Linear(self.hidden_size, self.target_vocab_size)
-        self.log_softmax = nn.LogSoftmax(dim=2)
-
-    @property
-    def num_directions(self) -> int:
-        return 2 if self.bidirectional else 1
-
-    def init_embeddings(
-        self, num_embeddings: int, embedding_size: int, pad_idx: int
-    ) -> nn.Embedding:
-        """Initializes the embedding layer.
-
-        Args:
-            num_embeddings (int): number of embeddings.
-            embedding_size (int): dimension of embeddings.
-            pad_idx (int): index of pad symbol.
-
-        Returns:
-            nn.Embedding: embedding layer.
-        """
-        return self._normal_embedding_initialization(
-            num_embeddings, embedding_size, pad_idx
-        )
-
-    def encode(
-        self, source: batches.PaddedTensor
-    ) -> Tuple[torch.Tensor, Tuple[torch.Tensor, torch.Tensor]]:
-        """Encodes the input.
-
-        Args:
-            source (batches.PaddedTensor): source padded tensors and mask
-                for source, of shape B x seq_len x 1.
-
-        Returns:
-            Tuple[torch.Tensor, Tuple[torch.Tensor, torch.Tensor]]:
-                encoded timesteps, and the LSTM h0 and c0 cells.
-        """
-        embedded = self.source_embeddings(source.padded)
-        embedded = self.dropout_layer(embedded)
-        # Packs embedded source symbols into a PackedSequence.
-        packed = nn.utils.rnn.pack_padded_sequence(
-            embedded, source.lengths(), batch_first=True, enforce_sorted=False
-        )
-        # -> B x seq_len x encoder_dim, (h, c).
-        packed_outs, (h, c) = self.encoder(packed)
-        encoded, _ = nn.utils.rnn.pad_packed_sequence(
-            packed_outs,
-            batch_first=True,
-            padding_value=self.pad_idx,
-            total_length=None,
-        )
-        return encoded, (h, c)
-
-    def decode_step(
-        self,
-        symbol: torch.Tensor,
-        last_hiddens: torch.Tensor,
-        encoder_out: torch.Tensor,
-        encoder_mask: torch.Tensor,
-    ) -> Tuple[torch.Tensor, torch.Tensor]:
-        """Decodes one step.
-
-        Args:
-            symbol (torch.Tensor): previously decoded symbol of shape B x 1.
-            last_hiddens (torch.Tensor): last hidden states from the decoder
-                of shape (1 x B x decoder_dim, 1 x B x decoder_dim).
-            encoder_out (torch.Tensor): encoded input sequence of shape
-                B x seq_len x encoder_dim.
-            encoder_mask (torch.Tensor): mask for the encoded input batch of
-                shape B x seq_len.
-
-        Returns:
-            Tuple[torch.Tensor, torch.Tensor]: tuple of scores and hiddens.
-        """
-        embedded = self.target_embeddings(symbol)
-        embedded = self.dropout_layer(embedded)
-        # -> 1 x B x decoder_dim.
-        last_h0, last_c0 = last_hiddens
-        # Get the index of the last unmasked tensor.
-        # -> B.
-        last_encoder_out_idxs = (~encoder_mask).sum(dim=1) - 1
-        # -> B x 1 x 1.
-        last_encoder_out_idxs = last_encoder_out_idxs.view(
-            [encoder_out.size(0)] + [1, 1]
-        )
-        # -> 1 x 1 x encoder_dim. This indexes the last non-padded dimension.
-        last_encoder_out_idxs = last_encoder_out_idxs.expand(
-            [-1, -1, encoder_out.size(-1)]
-        )
-        # -> B x 1 x encoder_dim.
-        last_encoder_out = torch.gather(encoder_out, 1, last_encoder_out_idxs)
-        # The input to decoder LSTM is the embedding concatenated to the
-        # weighted, encoded, inputs.
-        output, hiddens = self.decoder(
-            torch.cat((embedded, last_encoder_out), 2), (last_h0, last_c0)
-        )
-        output = self.dropout_layer(output)
-        # Classifies into output vocab.
-        # -> B x 1 x target_vocab_size.
-        output = self.classifier(output)
-        # Computes log_softmax scores for NLLLoss.
-        output = self.log_softmax(output)
-        return output, hiddens
->>>>>>> c148eb8c
 
     def init_hiddens(
         self, batch_size: int, num_layers: int
@@ -250,13 +119,8 @@
         # Tracks when each sequence has decoded an EOS.
         finished = torch.zeros(batch_size, device=self.device)
         for t in range(num_steps):
-<<<<<<< HEAD
             # pred: B x 1 x output_size.
             decoded = self.decoder(
-=======
-            # pred: B x 1 x target_vocab_size.
-            output, decoder_hiddens = self.decode_step(
->>>>>>> c148eb8c
                 decoder_input, decoder_hiddens, encoder_out, encoder_mask
             )
             decoder_output, decoder_hiddens = decoded.output, decoded.hiddens
@@ -468,7 +332,6 @@
 class AttentiveLSTMEncoderDecoder(LSTMEncoderDecoder):
     """LSTM encoder-decoder with attention."""
 
-<<<<<<< HEAD
     def get_decoder(self):
         return modules.lstm.LSTMAttentiveDecoder(
             pad_idx=self.pad_idx,
@@ -482,54 +345,4 @@
             layers=self.decoder_layers,
             hidden_size=self.hidden_size,
             attention_input_size=self.source_encoder.output_size,
-        )
-=======
-    attention: attention.Attention
-
-    def __init__(self, *args, **kwargs):
-        """Initializes the encoder-decoder with attention."""
-        super().__init__(*args, **kwargs)
-        self.attention = attention.Attention(
-            self.hidden_size * self.num_directions, self.hidden_size
-        )
-
-    def decode_step(
-        self,
-        symbol: torch.Tensor,
-        last_hiddens: Tuple[torch.Tensor, torch.Tensor],
-        encoder_out: torch.Tensor,
-        encoder_mask: torch.Tensor,
-    ) -> Tuple[torch.Tensor, torch.Tensor]:
-        """Decodes one step.
-
-        Args:
-            symbol (torch.Tensor): previously decoded symbol of shape B x 1.
-            last_hiddens (Tuple[torch.Tensor, torch.Tensor]): last hidden
-                states from the decoder of shape
-                (1 x B x decoder_dim, 1 x B x decoder_dim).
-            encoder_out (torch.Tensor): encoded input sequence of shape
-                B x seq_len x encoder_dim.
-            encoder_mask (torch.Tensor): mask for the encoded input batch of
-                shape B x seq_len.
-
-        Returns:
-            Tuple[torch.Tensor, torch.Tensor]: softmax scores over all outputs,
-                and the previous hidden states from the decoder LSTM.
-        """
-        embedded = self.target_embeddings(symbol)
-        embedded = self.dropout_layer(embedded)
-        # -> 1 x B x decoder_dim.
-        last_h0, last_c0 = last_hiddens
-        context, _ = self.attention(
-            last_h0.transpose(0, 1), encoder_out, encoder_mask
-        )
-        output, hiddens = self.decoder(
-            torch.cat((embedded, context), 2), (last_h0, last_c0)
-        )
-        output = self.dropout_layer(output)
-        # Classifies into output vocab.
-        # -> B x 1 x target_vocab_size
-        output = self.classifier(output)
-        output = self.log_softmax(output)
-        return output, hiddens
->>>>>>> c148eb8c
+        )