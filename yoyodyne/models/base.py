--- conflicted
+++ resolved
@@ -1,11 +1,7 @@
 """Base model class, with PL integration."""
 
 import argparse
-<<<<<<< HEAD
-from typing import Callable, Dict, Optional, Set, Tuple
-=======
 from typing import Any, Callable, Dict, List, Optional, Set, Tuple, Union
->>>>>>> 6cb078b3
 
 import lightning
 import torch
