"""Dataset classes."""

import os
import pickle
from typing import Any, Dict, List, Optional, Set, Tuple

import torch
from torch.utils import data

<<<<<<< HEAD
from . import dataconfig, special
=======
from . import special


class Error(Exception):
    """Module-specific exception."""

    pass
>>>>>>> b633d9f7


class DatasetNoFeatures(data.Dataset):
    """Dataset object without feature column."""

    filename: str
    config: dataconfig.DataConfig
    source_symbol2i: Dict[str, int]
    source_i2symbol: List[str]
    target_symbol2i: Dict[str, int]
    target_i2symbol: List[str]

    def __init__(
        self,
        filename,
<<<<<<< HEAD
        config,
=======
        *,
        tied_vocabulary,
        source_col,
        target_col,
        source_sep,
        target_sep,
        **kwargs,
>>>>>>> b633d9f7
    ):
        """Initializes the dataset.

        Args:
            filename (str): input filename.
<<<<<<< HEAD
            config (dataconfig.DataConfig): dataset configuration.
        """
        super().__init__()
        self.config = config
        self.samples = list(self.config.samples(filename))
        self._make_indices()

    def _make_indices(self) -> None:
        """Generates Dicts for encoding/decoding symbols as unique indices."""
=======
            tied_vocabulary (bool): whether the source and target should
                share a vocabulary.
            source_col (int): 1-indexed column in TSV containing
                source strings.
            target_col (int): 1-indexed column in TSV containing
                target strings.
            source_sep (str): separator character between symbols in source
                string. "" treats each character in source as a symbol.
            target_sep (str): separator character between symbols in target
                string. "" treats each character in target as a symbol.
            **kwargs: ignored.
        """
        if source_col < 1:
            raise Error(f"Invalid source column: {source_col}")
        self.source_col = source_col
        if target_col < 0:
            raise Error(f"Invalid target column: {target_col}")
        self.target_col = target_col
        self.source_sep = source_sep
        self.target_sep = target_sep
        self.samples = list(self._iter_samples(filename))
        self._make_indices(tied_vocabulary)

    @staticmethod
    def _get_cell(row: List[str], col: int, sep: str) -> List[str]:
        """Returns the split cell of a row.

        Args:
           row (List[str]): the split row.
           col (int): the column index
           sep (str): the string to split the column on; if the empty string,
              the column is split into characters instead.

        Returns:
           List[str]: symbols from that cell.
        """
        cell = row[col - 1]  # -1 because we're using one-based indexing.
        return list(cell) if not sep else cell.split(sep)

    def _iter_samples(
        self, filename: str
    ) -> Iterator[Tuple[List[str], Optional[List[str]]]]:
        """Yields specific input samples from a file.

        Args:
            filename (str): input file.

        Yields:
            Tuple[List[str], Optional[List[str]]]: source and target
            string; target is None if self.target_col is 0.
        """
        with open(filename, "r") as source:
            tsv_reader = csv.reader(source, delimiter="\t")
            for row in tsv_reader:
                source = self._get_cell(row, self.source_col, self.source_sep)
                target = (
                    self._get_cell(row, self.target_col, self.target_sep)
                    if self.target_col
                    else None
                )
                yield source, target

    def _make_indices(self, tied_vocabulary: bool) -> None:
        """Generates Dicts for encoding/decoding symbols as unique indices.

        Args:
            tied_vocabulary (bool): whether the source and target should
                share a vocabulary.
        """
>>>>>>> b633d9f7
        # Ensures the idx of special symbols are identical in both vocabs.
        special_vocabulary = special.SPECIAL.copy()
        target_vocabulary: Set[str] = set()
        source_vocabulary: Set[str] = set()
        if self.config.has_targets:
            for source, target in self.samples:
                source_vocabulary.update(source)
                target_vocabulary.update(target)
            if self.config.tied_vocabulary:
                source_vocabulary.update(target_vocabulary)
                target_vocabulary.update(source_vocabulary)
        else:
            for source in self.samples:
                source_vocabulary.update(source)
        self.source_symbol2i = {
            c: i
            for i, c in enumerate(
                special_vocabulary + sorted(source_vocabulary)
            )
        }
        self.source_i2symbol = list(self.source_symbol2i.keys())
        self.target_symbol2i = {
            c: i
            for i, c in enumerate(
                special_vocabulary + sorted(target_vocabulary)
            )
        }
        self.target_i2symbol = list(self.target_symbol2i.keys())

    @staticmethod
    def _write_pkl(obj: Any, path: str) -> None:
        """Writes pickled object to path.

        Args:
            obj (Any): the object to be written.
            path (str): output path.
        """
        with open(path, "wb") as sink:
            pickle.dump(obj, sink)

    @staticmethod
    def _read_pkl(path: str) -> Any:
        """Reads a pickled object from the path.

        Args:
            path (str): input path.

        Returns:
            Any: the object read.
        """
        with open(path, "rb") as source:
            return pickle.load(source)

    def write_index(self, outdir: str, filename: str) -> None:
        """Saves character mappings.

        Args:
            outdir (str): output directory.
            filename (str): output filename.
        """
        vocab = {
            "source_symbol2i": self.source_symbol2i,
            "source_i2symbol": self.source_i2symbol,
            "target_symbol2i": self.target_symbol2i,
            "target_i2symbol": self.target_i2symbol,
        }
        self._write_pkl(vocab, os.path.join(outdir, f"{filename}_vocab.pkl"))

    def load_index(self, indir: str, filename: str) -> None:
        """Loads character mappings.

        Args:
            indir (str): input directory.
            filename (str): input filename.
        """
        vocab = self._read_pkl(os.path.join(indir, f"{filename}_vocab.pkl"))
        self.source_symbol2i = vocab["source_symbol2i"]
        self.source_i2symbol = vocab["source_i2symbol"]
        self.target_symbol2i = vocab["target_symbol2i"]
        self.target_i2symbol = vocab["target_i2symbol"]

    def encode(
        self,
        symbol2i: Dict,
        word: List[str],
        add_start_tag: bool = True,
        add_end_tag: bool = True,
    ) -> torch.Tensor:
        """Encodes a sequence as a tensor of indices with word boundary IDs.

        Args:
            symbol2i (Dict).
            word (List[str]): word to be encoded.
            add_start_tag (bool, optional): whether the sequence should be
                prepended with a start tag.
            add_end_tag (bool, optional): whether the sequence should be
                prepended with a end tag.

        Returns:
            torch.Tensor: the encoded tensor.
        """
        sequence = []
        if add_start_tag:
            sequence.append(special.START)
        sequence.extend(word)
        if add_end_tag:
            sequence.append(special.END)
        return torch.LongTensor(
            [symbol2i.get(symbol, self.unk_idx) for symbol in sequence]
        )

    def _decode(
        self,
        indices: torch.Tensor,
        decoder: List[str],
        symbols: bool,
        special: bool,
    ) -> List[List[str]]:
        """Decodes the tensor of indices into characters.

        Args:
            indices (torch.Tensor): 2d tensor of indices.
            decoder (List[str]): decoding lookup table.
            symbols (bool): whether to include the regular symbols when
                decoding the string.
            special (bool): whether to include the special symbols when
                decoding the string.

        Returns:
            List[List[str]]: decoded symbols.
        """

        def include(c: int) -> bool:
            """Whether to include the symbol when decoding.

            Args:
                c (int): a single symbol index.

            Returns:
                bool: if True, include the symbol.
            """
            include = False
            is_special_char = c in self.special_idx
            if special:
                include |= is_special_char
            if symbols:
                # Symbols will be anything that is not SPECIAL.
                include |= not is_special_char
            return include

        decoded = []
        for index in indices.cpu().numpy():
            decoded.append([decoder[c] for c in index if include(c)])
        return decoded

    def decode_source(
        self,
        indices: torch.Tensor,
        symbols: bool = True,
        special: bool = True,
    ) -> List[List[str]]:
        """Given a tensor of source indices, returns lists of characters.

        Args:
            indices (torch.Tensor): 2d tensor of indices.
            symbols (bool, optional): whether to include the regular symbols
                alphabet when decoding the string.
            special (bool, optional): whether to include the special symbols
                when decoding the string.

        Returns:
            List[List[str]]: decoded symbols.
        """
        return self._decode(
            indices,
            decoder=self.source_i2symbol,
            symbols=symbols,
            special=special,
        )

    def decode_target(
        self,
        indices: torch.Tensor,
        symbols: bool = True,
        special: bool = True,
    ) -> List[List[str]]:
        """Given a tensor of target indices, returns lists of characters.

        Args:
            indices (torch.Tensor): 2d tensor of indices.
            symbols (bool, optional): whether to include the regular symbols
                alphabet when decoding the string.
            special (bool, optional): whether to include the special symbols
                when decoding the string.

        Returns:
            List[List[str]]: decoded symbols.
        """
        return self._decode(
            indices,
            decoder=self.target_i2symbol,
            symbols=symbols,
            special=special,
        )

    @property
    def source_vocab_size(self) -> int:
        return len(self.source_symbol2i)

    @property
    def target_vocab_size(self) -> int:
        return len(self.target_symbol2i)

    @property
    def pad_idx(self) -> int:
        return self.source_symbol2i[special.PAD]

    @property
    def start_idx(self) -> int:
        return self.source_symbol2i[special.START]

    @property
    def end_idx(self) -> int:
        return self.source_symbol2i[special.END]

    @property
    def unk_idx(self) -> int:
        return self.source_symbol2i[special.UNK]

    @property
    def special_idx(self) -> Set[int]:
        """The set of indexes for all `special` symbols."""
        return {self.unk_idx, self.pad_idx, self.start_idx, self.end_idx}

    def __len__(self) -> int:
        return len(self.samples)

    def __getitem__(
        self, idx: int
    ) -> Tuple[torch.Tensor, Optional[torch.Tensor]]:
        """Retrieves item by index.

        Args:
            idx (int).

        Returns:
            Tuple[torch.Tensor, torch.Tensor]: source/target sample to be
                consumed by the model.
        """
        source, target = self.samples[idx]
        source_encoded = self.encode(self.source_symbol2i, source)
        target_encoded = (
            self.encode(self.target_symbol2i, target, add_start_tag=False)
            if self.config.has_targets
            else None
        )
        return source_encoded, target_encoded


class DatasetFeatures(DatasetNoFeatures):
    """Dataset object with feature column."""

    features_idx: int

<<<<<<< HEAD
    def _make_indices(self) -> None:
=======
    def __init__(
        self,
        *args,
        features_col,
        features_sep,
        **kwargs,
    ):
        """Initializes the dataset.

        Args:
            features_col (int): 1-indexed column in TSV containing features
                labels.
            features_sep (str): separator character between symbols in target
                string. "" treats each character in target as symbol.
            **kwargs: passed to superclass constructor.
        """
        if features_col < 0:
            raise Error(f"Invalid features column: {features_col}")
        self.features_col = features_col
        self.features_sep = features_sep
        self.features_idx = 0
        super().__init__(*args, **kwargs)

    def _iter_samples(
        self,
        filename: str,
    ) -> Iterator[Tuple[List[str], List[str], Optional[List[str]],]]:
        """Yields specific input samples from a file.

        Sames as in superclass, but also handles features.

        Args:
            filename (str): input file.

        Yields:
            Tuple[List[str], List[str], Optional[List[str]]]: source,
                feature, and target tuple; target is None if self.target_col
                is 0.
        """
        with open(filename, "r") as source:
            tsv_reader = csv.reader(source, delimiter="\t")
            for row in tsv_reader:
                source = self._get_cell(row, self.source_col, self.source_sep)
                features = self._get_cell(
                    row, self.features_col, self.features_sep
                )
                # Use unique encoding for features. This disambiguates from
                # overlap with source.
                features = [f"[{feature}]" for feature in features]
                target = (
                    self._get_cell(row, self.target_col, self.target_sep)
                    if self.target_col
                    else None
                )
                yield source, features, target

    def _make_indices(self, tied_vocabulary: bool) -> None:
>>>>>>> b633d9f7
        """Generates unique indices dictionaries.

        Same as in superclass, but also handles features.
        """
        # Ensures the idx of special symbols are identical in both vocabs.
        special_vocabulary = special.SPECIAL.copy()
        source_vocabulary: Set[str] = set()
        features_vocabulary: Set[str] = set()
        target_vocabulary: Set[str] = set()
        if self.config.has_targets:
            for source, features, target in self.samples:
                source_vocabulary.update(source)
                features_vocabulary.update(features)
                target_vocabulary.update(target)
            if self.config.tied_vocabulary:
                source_vocabulary.update(target_vocabulary)
                target_vocabulary.update(source_vocabulary)
        else:
            for source, features in self.samples:
                source_vocabulary.update(source)
                features_vocabulary.update(features)
        source_vocabulary = special_vocabulary + sorted(source_vocabulary)
        # Source and features vocab share embedding dict.
        # features_idx assists in indexing features.
        self.features_idx = len(source_vocabulary)
        self.source_symbol2i = {
            c: i
            for i, c in enumerate(
                source_vocabulary + sorted(features_vocabulary)
            )
        }
        self.source_i2symbol = list(self.source_symbol2i.keys())
        self.target_symbol2i = {
            c: i
            for i, c in enumerate(
                special_vocabulary + sorted(target_vocabulary)
            )
        }
        self.target_i2symbol = list(self.target_symbol2i.keys())

    def __getitem__(
        self,
        idx: int,
    ) -> Tuple[torch.Tensor, torch.Tensor, Optional[torch.Tensor]]:
        """Retrieves item by index.

        Args:
            idx (int).

        Returns:
            Tuple[torch.Tensor, torch.Tensor, torch.Tensor]:
                source/features/target sample to be consumed by the model.
        """
        source, features, target = self.samples[idx]
        source_encoded = self.encode(self.source_symbol2i, source)
        features_encoded = self.encode_features(features)
        target_encoded = (
            self.encode(self.target_symbol2i, target, add_start_tag=False)
            if self.config.has_targets
            else None
        )
        return source_encoded, features_encoded, target_encoded

    def decode_source(
        self,
        indices: torch.Tensor,
        symbols: bool = True,
        special: bool = True,
    ) -> List[List[str]]:
        """Given a tensor of source indices, returns lists of characters.

        Overriding to prevent use of features encoding.

        Args:
            indices (torch.Tensor): 2d tensor of indices.
            symbols (bool, optional): whether to include the regular symbols
                when decoding the string.
            special (bool, optional): whether to include the special symbols
                when decoding the string.

        Returns:
            List[List[str]]: decoded symbols.
        """
        # Masking features vocab.
        indices = torch.where(
            indices < self.features_idx,
            indices,
            self.pad_idx,
        )
        return self._decode(
            indices,
            decoder=self.source_i2symbol,
            symbols=symbols,
            special=special,
        )

    def decode_features(
        self,
        indices: torch.Tensor,
        symbols: bool = True,
        special: bool = True,
    ) -> List[List[str]]:
        """Given a tensor of feature indices, returns lists of characters.

        This is simply an alias for using decode_source for features.

        Args:
            indices (torch.Tensor): 2d tensor of indices.
            symbols (bool, optional): whether to include the regular symbols
                when decoding the string.
            special (bool, optional): whether to include the special symbols
                when decoding the string.

        Returns:
            List[List[str]]: decoded symbols.
        """
        # Masking source vocab.
        indices = torch.where(
            indices >= self.features_idx, indices, self.pad_idx
        )
        return super().decode_source(indices, symbols=symbols, special=special)

    @property
    def features_vocab_size(self) -> int:
        return len(self.source_symbol2i) - self.features_idx

    def write_index(self, outdir: str, filename: str) -> None:
        # Overwrites method to save features encoding.
        vocab = {
            "source_symbol2i": self.source_symbol2i,
            "source_i2symbol": self.source_i2symbol,
            "target_symbol2i": self.target_symbol2i,
            "target_i2symbol": self.target_i2symbol,
            "features_idx": self.features_idx,
        }
        self._write_pkl(vocab, os.path.join(outdir, f"{filename}_vocab.pkl"))

    def load_index(self, indir: str, filename: str) -> None:
        # Overwrites method to load features encoding.
        vocab = self._read_pkl(os.path.join(indir, f"{filename}_vocab.pkl"))
        self.source_symbol2i = vocab["source_symbol2i"]
        self.source_i2symbol = vocab["source_i2symbol"]
        self.target_symbol2i = vocab["target_symbol2i"]
        self.target_i2symbol = vocab["target_i2symbol"]
        self.features_idx = vocab["features_idx"]


<<<<<<< HEAD
def get_dataset_cls(include_features: bool) -> data.Dataset:
    """Dataset factory.

    Args:
        include_features (bool).
=======
def get_dataset(
    filename: str,
    *,
    tied_vocabulary: bool = True,
    source_col: int = 1,
    target_col: int = 2,
    features_col: int = 3,
    source_sep: str = "",
    target_sep: str = "",
    features_sep: str = ";",
) -> data.Dataset:
    """Dataset factory.

    Args:
        filename (str).
        tied_vocabulary (bool).
        source_col (int).
        target_col (int).
        features_col (int).
        source_sep (str).
        target_sep (str).
        features_sep (str).
>>>>>>> b633d9f7

    Returns:
        data.Dataset: the dataset.
    """
    dataset_cls = DatasetFeatures if features_col != 0 else DatasetNoFeatures
    return dataset_cls(
        filename,
        tied_vocabulary=tied_vocabulary,
        source_col=source_col,
        target_col=target_col,
        features_col=features_col,
        source_sep=source_sep,
        target_sep=target_sep,
        features_sep=features_sep,
    )<|MERGE_RESOLUTION|>--- conflicted
+++ resolved
@@ -7,17 +7,13 @@
 import torch
 from torch.utils import data
 
-<<<<<<< HEAD
 from . import dataconfig, special
-=======
-from . import special
 
 
 class Error(Exception):
     """Module-specific exception."""
 
     pass
->>>>>>> b633d9f7
 
 
 class DatasetNoFeatures(data.Dataset):
@@ -33,23 +29,12 @@
     def __init__(
         self,
         filename,
-<<<<<<< HEAD
         config,
-=======
-        *,
-        tied_vocabulary,
-        source_col,
-        target_col,
-        source_sep,
-        target_sep,
-        **kwargs,
->>>>>>> b633d9f7
     ):
         """Initializes the dataset.
 
         Args:
             filename (str): input filename.
-<<<<<<< HEAD
             config (dataconfig.DataConfig): dataset configuration.
         """
         super().__init__()
@@ -59,77 +44,6 @@
 
     def _make_indices(self) -> None:
         """Generates Dicts for encoding/decoding symbols as unique indices."""
-=======
-            tied_vocabulary (bool): whether the source and target should
-                share a vocabulary.
-            source_col (int): 1-indexed column in TSV containing
-                source strings.
-            target_col (int): 1-indexed column in TSV containing
-                target strings.
-            source_sep (str): separator character between symbols in source
-                string. "" treats each character in source as a symbol.
-            target_sep (str): separator character between symbols in target
-                string. "" treats each character in target as a symbol.
-            **kwargs: ignored.
-        """
-        if source_col < 1:
-            raise Error(f"Invalid source column: {source_col}")
-        self.source_col = source_col
-        if target_col < 0:
-            raise Error(f"Invalid target column: {target_col}")
-        self.target_col = target_col
-        self.source_sep = source_sep
-        self.target_sep = target_sep
-        self.samples = list(self._iter_samples(filename))
-        self._make_indices(tied_vocabulary)
-
-    @staticmethod
-    def _get_cell(row: List[str], col: int, sep: str) -> List[str]:
-        """Returns the split cell of a row.
-
-        Args:
-           row (List[str]): the split row.
-           col (int): the column index
-           sep (str): the string to split the column on; if the empty string,
-              the column is split into characters instead.
-
-        Returns:
-           List[str]: symbols from that cell.
-        """
-        cell = row[col - 1]  # -1 because we're using one-based indexing.
-        return list(cell) if not sep else cell.split(sep)
-
-    def _iter_samples(
-        self, filename: str
-    ) -> Iterator[Tuple[List[str], Optional[List[str]]]]:
-        """Yields specific input samples from a file.
-
-        Args:
-            filename (str): input file.
-
-        Yields:
-            Tuple[List[str], Optional[List[str]]]: source and target
-            string; target is None if self.target_col is 0.
-        """
-        with open(filename, "r") as source:
-            tsv_reader = csv.reader(source, delimiter="\t")
-            for row in tsv_reader:
-                source = self._get_cell(row, self.source_col, self.source_sep)
-                target = (
-                    self._get_cell(row, self.target_col, self.target_sep)
-                    if self.target_col
-                    else None
-                )
-                yield source, target
-
-    def _make_indices(self, tied_vocabulary: bool) -> None:
-        """Generates Dicts for encoding/decoding symbols as unique indices.
-
-        Args:
-            tied_vocabulary (bool): whether the source and target should
-                share a vocabulary.
-        """
->>>>>>> b633d9f7
         # Ensures the idx of special symbols are identical in both vocabs.
         special_vocabulary = special.SPECIAL.copy()
         target_vocabulary: Set[str] = set()
@@ -394,67 +308,7 @@
 
     features_idx: int
 
-<<<<<<< HEAD
     def _make_indices(self) -> None:
-=======
-    def __init__(
-        self,
-        *args,
-        features_col,
-        features_sep,
-        **kwargs,
-    ):
-        """Initializes the dataset.
-
-        Args:
-            features_col (int): 1-indexed column in TSV containing features
-                labels.
-            features_sep (str): separator character between symbols in target
-                string. "" treats each character in target as symbol.
-            **kwargs: passed to superclass constructor.
-        """
-        if features_col < 0:
-            raise Error(f"Invalid features column: {features_col}")
-        self.features_col = features_col
-        self.features_sep = features_sep
-        self.features_idx = 0
-        super().__init__(*args, **kwargs)
-
-    def _iter_samples(
-        self,
-        filename: str,
-    ) -> Iterator[Tuple[List[str], List[str], Optional[List[str]],]]:
-        """Yields specific input samples from a file.
-
-        Sames as in superclass, but also handles features.
-
-        Args:
-            filename (str): input file.
-
-        Yields:
-            Tuple[List[str], List[str], Optional[List[str]]]: source,
-                feature, and target tuple; target is None if self.target_col
-                is 0.
-        """
-        with open(filename, "r") as source:
-            tsv_reader = csv.reader(source, delimiter="\t")
-            for row in tsv_reader:
-                source = self._get_cell(row, self.source_col, self.source_sep)
-                features = self._get_cell(
-                    row, self.features_col, self.features_sep
-                )
-                # Use unique encoding for features. This disambiguates from
-                # overlap with source.
-                features = [f"[{feature}]" for feature in features]
-                target = (
-                    self._get_cell(row, self.target_col, self.target_sep)
-                    if self.target_col
-                    else None
-                )
-                yield source, features, target
-
-    def _make_indices(self, tied_vocabulary: bool) -> None:
->>>>>>> b633d9f7
         """Generates unique indices dictionaries.
 
         Same as in superclass, but also handles features.
@@ -602,36 +456,11 @@
         self.features_idx = vocab["features_idx"]
 
 
-<<<<<<< HEAD
 def get_dataset_cls(include_features: bool) -> data.Dataset:
     """Dataset factory.
 
     Args:
         include_features (bool).
-=======
-def get_dataset(
-    filename: str,
-    *,
-    tied_vocabulary: bool = True,
-    source_col: int = 1,
-    target_col: int = 2,
-    features_col: int = 3,
-    source_sep: str = "",
-    target_sep: str = "",
-    features_sep: str = ";",
-) -> data.Dataset:
-    """Dataset factory.
-
-    Args:
-        filename (str).
-        tied_vocabulary (bool).
-        source_col (int).
-        target_col (int).
-        features_col (int).
-        source_sep (str).
-        target_sep (str).
-        features_sep (str).
->>>>>>> b633d9f7
 
     Returns:
         data.Dataset: the dataset.
